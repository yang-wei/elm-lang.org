import Maybe
import HTTP


(field,rawInput) = Input.textField "Zip Code"

-- Covert raw input into a usable URL.
toUrl s = if length s == 5 && all Char.isDigit s
             then Just ("http://zip.elevenbasetwo.com/v2/US/" ++ s)
             else Nothing

-- Transform the signal of raw input into usable data, indicating if the input
-- is valid and, if so, what it is.
realInput = lift toUrl rawInput

-- Send AJAX requests for any valid input!
<<<<<<< HEAD
responses = sendGet (lift (maybe "" id) (keepIf isJust Nothing realInput))
=======
responses = sendGet (fromMaybe "" <~ realInput)
>>>>>>> f05b7536

-- Display a response.
display response = 
  case response of
    Success address -> text . monospace $ toText address
    Waiting -> image 16 16 "waiting.gif"
    Failure _ _ -> asText response

-- Give the user a message depending on whether their input is valid and
-- the response from any AJAX requests.
message =
  let msg = plainText "Enter a valid zip code, such as 12345 or 90210."
      output inp rsp = maybe msg (\_ -> display rsp) inp
  in lift2 output realInput responses

main = lift (above field) message<|MERGE_RESOLUTION|>--- conflicted
+++ resolved
@@ -14,11 +14,7 @@
 realInput = lift toUrl rawInput
 
 -- Send AJAX requests for any valid input!
-<<<<<<< HEAD
-responses = sendGet (lift (maybe "" id) (keepIf isJust Nothing realInput))
-=======
 responses = sendGet (fromMaybe "" <~ realInput)
->>>>>>> f05b7536
 
 -- Display a response.
 display response = 
